--- conflicted
+++ resolved
@@ -62,11 +62,7 @@
         }
     }
 
-<<<<<<< HEAD
-    static _validateJwt(jwt, key, issuer, audience, clockSkew, now, timeInsensitive) {
-=======
-    static validateJwtAttributes(jwt, issuer, audience, clockSkew, now) {
->>>>>>> 01c872ab
+    static validateJwtAttributes(jwt, issuer, audience, clockSkew, now, timeInsensitive) {
         if (!clockSkew) {
             clockSkew = 0;
         }
@@ -131,9 +127,9 @@
         return Promise.resolve(payload);
     }
 
-    static _validateJwt(jwt, key, issuer, audience, clockSkew, now) {
+    static _validateJwt(jwt, key, issuer, audience, clockSkew, now, timeInsensitive) {
 
-        return JoseUtil.validateJwtAttributes(jwt, issuer, audience, clockSkew, now).then(payload => {
+        return JoseUtil.validateJwtAttributes(jwt, issuer, audience, clockSkew, now, timeInsensitive).then(payload => {
             try {
                 if (!jws.JWS.verify(jwt, key, AllowedSigningAlgs)) {
                     Log.error("JoseUtil._validateJwt: signature validation failed");
